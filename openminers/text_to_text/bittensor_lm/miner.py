# The MIT License (MIT)
# Copyright © 2021 Yuma Rao

# Permission is hereby granted, free of charge, to any person obtaining a copy of this software and associated
# documentation files (the “Software”), to deal in the Software without restriction, including without limitation
# the rights to use, copy, modify, merge, publish, distribute, sublicense, and/or sell copies of the Software,
# and to permit persons to whom the Software is furnished to do so, subject to the following conditions:

# The above copyright notice and this permission notice shall be included in all copies or substantial portions of
# the Software.

# THE SOFTWARE IS PROVIDED “AS IS”, WITHOUT WARRANTY OF ANY KIND, EXPRESS OR IMPLIED, INCLUDING BUT NOT LIMITED TO
# THE WARRANTIES OF MERCHANTABILITY, FITNESS FOR A PARTICULAR PURPOSE AND NONINFRINGEMENT. IN NO EVENT SHALL
# THE AUTHORS OR COPYRIGHT HOLDERS BE LIABLE FOR ANY CLAIM, DAMAGES OR OTHER LIABILITY, WHETHER IN AN ACTION
# OF CONTRACT, TORT OR OTHERWISE, ARISING FROM, OUT OF OR IN CONNECTION WITH THE SOFTWARE OR THE USE OR OTHER
# DEALINGS IN THE SOFTWARE.


import os
import time
import argparse
import bittensor
import deepspeed
import openminers
from typing import List, Dict

import torch
from transformers import AutoTokenizer, AutoModelForCausalLM, pipeline


class CerebrasBTLMMiner(openminers.BasePromptingMiner):
    @classmethod
    def config(cls) -> "bittensor.Config":
        parser = argparse.ArgumentParser(description="Bittensor-LM Miner Configs")
        cls.add_args(parser)
        return bittensor.config(parser)

    @classmethod
<<<<<<< HEAD
    def add_args(cls, parser: argparse.ArgumentParser):
        parser.add_argument(
            "--cerebras.device", type=str, help="Device to load model", default="cuda"
        )
        parser.add_argument(
            "--cerebras.max_length",
            type=int,
            default=50,
            help="The maximum length (in tokens) of the generated text.",
        )
        parser.add_argument(
            "--cerebras.do_sample",
            action="store_true",
            default=False,
            help="Whether to use sampling or not (if not, uses greedy decoding).",
        )
        parser.add_argument(
            "--cerebras.no_repeat_ngram_size",
            type=int,
            default=2,
            help="The size of the n-grams to avoid repeating in the generated text.",
        )
=======
    def add_args( cls, parser: argparse.ArgumentParser ):
        parser.add_argument('--btlm.device', type=str, help='Device to load model', default="cuda")
        parser.add_argument('--btlm.max_length', type=int, default=50, help='The maximum length (in tokens) of the generated text.')
        parser.add_argument('--btlm.do_sample', action='store_true', default=False, help='Whether to use sampling or not (if not, uses greedy decoding).')
        parser.add_argument('--btlm.no_repeat_ngram_size', type=int, default=2, help='The size of the n-grams to avoid repeating in the generated text.')
        parser.add_argument('--btlm.use_vanilla_process_history', action='store_true', default=False, help='Whether to use vanilla process history or not (if not, uses process history).')
        parser.add_argument("--btlm.do_prompt_injection", action="store_true", default=False, help='Whether to use a custom "system" prompt instead of the one sent by bittensor.')
        parser.add_argument("--btlm.system_prompt", type=str, help="What prompt to replace the system prompt with", default="A chat between a curious user and an artificial intelligence assistant.\nThe assistant gives helpful, detailed, and polite answers to the user's questions. ")
        parser.add_argument("--btlm.use_deepspeed", action="store_true", default=False, help="Whether to use deepspeed or not (if not, uses vanilla huggingface).")
>>>>>>> 5361786c

    def __init__(self, *args, **kwargs):
        super(CerebrasBTLMMiner, self).__init__(*args, **kwargs)
        print(self.config)

<<<<<<< HEAD
        bittensor.logging.info(
            "Loading BTLM {} model...".format(self.config.cerebras.model_size)
        )
        model = AutoModelForCausalLM.from_pretrained(
            "cerebras/btlm-3b-8k-base",
            trust_remote_code=True,
            low_cpu_mem_usage=True,
        )
        tokenizer = AutoTokenizer.from_pretrained(
            "cerebras/btlm-3b-8k-base",
            trust_remote_code=True,
        )
=======
        bittensor.logging.info( "Loading BTLM 3B model..." )
        model = AutoModelForCausalLM.from_pretrained( "cerebras/btlm-3b-8k-base", trust_remote_code=True, low_cpu_mem_usage=True, torch_dtype="auto" )
        tokenizer = AutoTokenizer.from_pretrained( "cerebras/btlm-3b-8k-base", trust_remote_code=True,  )
>>>>>>> 5361786c

        # Determine correct device id (int) from device string.
        if self.config.btlm.device == 'cuda':
            self.config.btlm.device = 0
        elif len(self.config.btlm.device.split(":") == 2):
            try:
                self.config.btlm.device = int(self.config.btlm.device.split(":")[1])
            except:
                raise ValueError("Invalid device string: {}".format(self.config.btlm.device))

        self.pipe = pipeline(
            "text-generation",
<<<<<<< HEAD
            model=model,
            tokenizer=tokenizer,
            device=self.config.cerebras.device,
            do_sample=self.config.cerebras.do_sample,
            max_new_tokens=self.config.cerebras.max_length,
            no_repeat_ngram_size=self.config.cerebras.no_repeat_ngram_size,
        )

    def backward(
        self, messages: List[Dict[str, str]], response: str, rewards: torch.FloatTensor
    ) -> str:
        pass

    @staticmethod
    def _process_history(history: List[Dict[str, str]]) -> str:
        processed_history = ""
        for message in history:
            if message["role"] == "system":
                processed_history += "" + message["content"] + "\n"
            if message["role"] == "assistant":
                processed_history += "" + message["content"] + "\n"
            if message["role"] == "user":
                processed_history += "" + message["content"] + "\n"
        return processed_history

    def forward(self, messages: List[Dict[str, str]]) -> str:
        history = self._process_history(messages)
        bittensor.logging.debug("Message: {}".format(messages[0]["content"]))
        generation = (
            self.pipe(history)[0]["generated_text"]
            .split(":")[-1]
            .replace(str(history), "")
        )
        bittensor.logging.debug("Generation: {}".format(generation))
=======
            model = model,
            tokenizer = tokenizer,
            device = self.config.btlm.device,
            do_sample = self.config.btlm.do_sample,
            max_new_tokens = self.config.btlm.max_length,
            no_repeat_ngram_size = self.config.btlm.no_repeat_ngram_size
        )

        if self.config.btlm.use_deepspeed:
            self.pipe.model = deepspeed.init_inference(
                self.pipe.model,
                mp_size=int(os.getenv('WORLD_SIZE', '1')),
                dtype=torch.float,
                replace_with_kernel_inject=False
            )

    def backward( self, messages: List[Dict[str, str]], response: str, rewards: torch.FloatTensor ) -> str: pass

    def _process_history( self, history: List[Dict[str, str]] ) -> str:
        processed_history = ''
        if self.config.btlm.do_prompt_injection:
            processed_history += self.config.btlm.system_prompt
        for message in history:
            if message['role'] == 'system':
                if not self.config.btlm.do_prompt_injection or message != history[0]:
                    processed_history += 'system: ' + message['content'] + '\n'
            if message['role'] == 'assistant':
                processed_history += 'assistant: ' + message['content'] + '\n'
            if message['role'] == 'user':
                processed_history += 'user: ' + message['content'] + '\n'
        return processed_history

    def _process_history_vanilla( self, history: List[Dict[str, str]] ) -> str:
        processed_history = ''
        if self.config.btlm.do_prompt_injection:
            processed_history += self.config.btlm.system_prompt
        for message in history:
            if message['role'] == 'system': continue
            processed_history += message['content'] + '\n'
        return processed_history

    def forward( self, messages: List[Dict[str, str]]  ) -> str:
        if self.config.btlm.use_vanilla_process_history:
            history = self._process_history_vanilla(messages)
        else:
            history = self._process_history(messages)
            history += 'assistant: '

        bittensor.logging.debug( "History: {}".format( history ) )
        generation = self.pipe( history )[0]['generated_text'].split(':')[-1].replace( str( history ), "")
        bittensor.logging.debug( "Generation: {}".format( generation ) )
>>>>>>> 5361786c
        return generation


if __name__ == "__main__":
    bittensor.debug()
    miner = CerebrasBTLMMiner()
    with miner:
        while True:
            time.sleep(1)<|MERGE_RESOLUTION|>--- conflicted
+++ resolved
@@ -36,30 +36,6 @@
         return bittensor.config(parser)
 
     @classmethod
-<<<<<<< HEAD
-    def add_args(cls, parser: argparse.ArgumentParser):
-        parser.add_argument(
-            "--cerebras.device", type=str, help="Device to load model", default="cuda"
-        )
-        parser.add_argument(
-            "--cerebras.max_length",
-            type=int,
-            default=50,
-            help="The maximum length (in tokens) of the generated text.",
-        )
-        parser.add_argument(
-            "--cerebras.do_sample",
-            action="store_true",
-            default=False,
-            help="Whether to use sampling or not (if not, uses greedy decoding).",
-        )
-        parser.add_argument(
-            "--cerebras.no_repeat_ngram_size",
-            type=int,
-            default=2,
-            help="The size of the n-grams to avoid repeating in the generated text.",
-        )
-=======
     def add_args( cls, parser: argparse.ArgumentParser ):
         parser.add_argument('--btlm.device', type=str, help='Device to load model', default="cuda")
         parser.add_argument('--btlm.max_length', type=int, default=50, help='The maximum length (in tokens) of the generated text.')
@@ -69,30 +45,14 @@
         parser.add_argument("--btlm.do_prompt_injection", action="store_true", default=False, help='Whether to use a custom "system" prompt instead of the one sent by bittensor.')
         parser.add_argument("--btlm.system_prompt", type=str, help="What prompt to replace the system prompt with", default="A chat between a curious user and an artificial intelligence assistant.\nThe assistant gives helpful, detailed, and polite answers to the user's questions. ")
         parser.add_argument("--btlm.use_deepspeed", action="store_true", default=False, help="Whether to use deepspeed or not (if not, uses vanilla huggingface).")
->>>>>>> 5361786c
 
     def __init__(self, *args, **kwargs):
         super(CerebrasBTLMMiner, self).__init__(*args, **kwargs)
         print(self.config)
 
-<<<<<<< HEAD
-        bittensor.logging.info(
-            "Loading BTLM {} model...".format(self.config.cerebras.model_size)
-        )
-        model = AutoModelForCausalLM.from_pretrained(
-            "cerebras/btlm-3b-8k-base",
-            trust_remote_code=True,
-            low_cpu_mem_usage=True,
-        )
-        tokenizer = AutoTokenizer.from_pretrained(
-            "cerebras/btlm-3b-8k-base",
-            trust_remote_code=True,
-        )
-=======
         bittensor.logging.info( "Loading BTLM 3B model..." )
         model = AutoModelForCausalLM.from_pretrained( "cerebras/btlm-3b-8k-base", trust_remote_code=True, low_cpu_mem_usage=True, torch_dtype="auto" )
         tokenizer = AutoTokenizer.from_pretrained( "cerebras/btlm-3b-8k-base", trust_remote_code=True,  )
->>>>>>> 5361786c
 
         # Determine correct device id (int) from device string.
         if self.config.btlm.device == 'cuda':
@@ -105,42 +65,6 @@
 
         self.pipe = pipeline(
             "text-generation",
-<<<<<<< HEAD
-            model=model,
-            tokenizer=tokenizer,
-            device=self.config.cerebras.device,
-            do_sample=self.config.cerebras.do_sample,
-            max_new_tokens=self.config.cerebras.max_length,
-            no_repeat_ngram_size=self.config.cerebras.no_repeat_ngram_size,
-        )
-
-    def backward(
-        self, messages: List[Dict[str, str]], response: str, rewards: torch.FloatTensor
-    ) -> str:
-        pass
-
-    @staticmethod
-    def _process_history(history: List[Dict[str, str]]) -> str:
-        processed_history = ""
-        for message in history:
-            if message["role"] == "system":
-                processed_history += "" + message["content"] + "\n"
-            if message["role"] == "assistant":
-                processed_history += "" + message["content"] + "\n"
-            if message["role"] == "user":
-                processed_history += "" + message["content"] + "\n"
-        return processed_history
-
-    def forward(self, messages: List[Dict[str, str]]) -> str:
-        history = self._process_history(messages)
-        bittensor.logging.debug("Message: {}".format(messages[0]["content"]))
-        generation = (
-            self.pipe(history)[0]["generated_text"]
-            .split(":")[-1]
-            .replace(str(history), "")
-        )
-        bittensor.logging.debug("Generation: {}".format(generation))
-=======
             model = model,
             tokenizer = tokenizer,
             device = self.config.btlm.device,
@@ -192,7 +116,6 @@
         bittensor.logging.debug( "History: {}".format( history ) )
         generation = self.pipe( history )[0]['generated_text'].split(':')[-1].replace( str( history ), "")
         bittensor.logging.debug( "Generation: {}".format( generation ) )
->>>>>>> 5361786c
         return generation
 
 
