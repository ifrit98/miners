--- conflicted
+++ resolved
@@ -43,13 +43,8 @@
 
 def run():
     # Parse miner class.
-<<<<<<< HEAD
-    MINER = getattr( openminers, sys.argv[2] )
-    N_STEPS = int(sys.argv[3]) 
-=======
     MINER = getattr(openminers, sys.argv[1])
     N_STEPS = int(sys.argv[2])
->>>>>>> e2a9c4a1
 
     # Load miner config
     config = MINER.config()
