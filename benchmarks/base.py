# The MIT License (MIT)
# Copyright © 2023 Yuma Rao

# Permission is hereby granted, free of charge, to any person obtaining a copy of this software and associated
# documentation files (the “Software”), to deal in the Software without restriction, including without limitation
# the rights to use, copy, modify, merge, publish, distribute, sublicense, and/or sell copies of the Software,
# and to permit persons to whom the Software is furnished to do so, subject to the following conditions:

# The above copyright notice and this permission notice shall be included in all copies or substantial portions of
# the Software.

# THE SOFTWARE IS PROVIDED “AS IS”, WITHOUT WARRANTY OF ANY KIND, EXPRESS OR IMPLIED, INCLUDING BUT NOT LIMITED TO
# THE WARRANTIES OF MERCHANTABILITY, FITNESS FOR A PARTICULAR PURPOSE AND NONINFRINGEMENT. IN NO EVENT SHALL
# THE AUTHORS OR COPYRIGHT HOLDERS BE LIABLE FOR ANY CLAIM, DAMAGES OR OTHER LIABILITY, WHETHER IN AN ACTION
# OF CONTRACT, TORT OR OTHERWISE, ARISING FROM, OUT OF OR IN CONNECTION WITH THE SOFTWARE OR THE USE OR OTHER
# DEALINGS IN THE SOFTWARE.

import os
import json
import time
import torch
import argparse
import openminers
import bittensor as bt
from tqdm import tqdm
from typing import List, Dict
from datasets import load_dataset
from reward import RewardModel

DATASET = iter( load_dataset( 'squad_v2', split = 'train', streaming = True ).shuffle( buffer_size = 10000 ))


def get_dataset_query( prompt ) -> List[Dict[str, str]]:
    message = next( DATASET )['question']
    roles = ['system', 'user']
    messages = [ prompt, message ]
    packed_messages = [ json.dumps( {"role": role, "content": message} ) for role, message in zip( roles,  messages )]
    return packed_messages, roles, messages

<<<<<<< HEAD
def get_mock_query( ) -> List[Dict[str, str]]:
    prompt = "You are a chatbot that can come up with unique questions about many things."
    message = "ask me a random question about anything"
    roles = ['system', 'user']
    messages = [ prompt, message ]
    packed_messages = [ json.dumps( {"role": role, "content": message} ) for role, message in zip( roles,  messages )]
    return packed_messages, roles, messages

def load_reward_model( device, reward_path: str = None ):
    bt.logging.info( "Loading reward model" )
    reward_model = RewardModel( model_path="EleutherAI/gpt-j-6b", device=device )
    if reward_path:
        for fpath in os.listdir( reward_path ):
            if fpath.endswith( ".pt" ) or fpath.endswith( ".bin" ):
                checkpoint = os.path.join( reward_path, fpath )
                break
        ckpt_state = torch.load( checkpoint )
        reward_model.load_state_dict( ckpt_state )
    reward_model.eval()
    reward_model.half()
    reward_model.requires_grad_( False )
    reward_model.to( device )
    bt.logging.debug( str( reward_model ) )
    return reward_model

def compute_reward( response: str, device: str, reward_model: RewardModel, prompt: str ):
    completions_without_prompt = [ response ]
    rewards = reward_model.reward(
        completions_with_prompt=[ prompt + response ],
        completions_without_prompt=completions_without_prompt,
        difference=True,
        shift=3,
    ).to( device )
    return rewards
=======

def get_mock_query() -> List[Dict[str, str]]:
    prompt = """you are a chatbot that can come up with unique questions about many things."""
    message = "ask me a random question about anything"
    roles = ["system", "user"]
    messages = [prompt, message]
    packed_messages = [
        json.dumps({"role": role, "content": message})
        for role, message in zip(roles, messages)
    ]
    return packed_messages, roles, messages

>>>>>>> dce42760

def run():
    # Parse args.
    parser = argparse.ArgumentParser()
    parser.add_argument( '--miner', type=str, default="HermesMiner", help='miner class to benchmark' )
    parser.add_argument( '--n_steps', type=int, default=3, help='number of steps to benchmark' )
    parser.add_argument( '--device', type=str, default="cuda", help='device to benchmark on' )
    parser.add_argument( '--use_mock_query', action='store_true', help='use mock query' )
    parser.add_argument( '--system_prompt', type=str, default="A chat between a curious user and an artificial intelligence assistant.\nThe assistant gives helpful, detailed, and polite answers to the user's questions. ", help='system prompt' )
    args = parser.parse_args()

    # Parse miner class.
<<<<<<< HEAD
    # TODO: allow miner config arguments to passthrough (instead of defaults)
    MINER = getattr( openminers, args.miner )
    N_STEPS = int( args.n_steps )
    
    # Load reward model (local)
    reward_model = load_reward_model( args.device )
=======
    MINER = getattr(openminers, sys.argv[1])
    N_STEPS = int(sys.argv[2])
>>>>>>> dce42760

    # Load miner config + merge with BaseMiner config.
    config = MINER.config()
    config.merge( openminers.BaseMiner.config() )

    # Set mock values on miner.
    config.miner.blacklist.allow_non_registered = True
    config.no_serve_axon = True
    config.no_register = True
    config.no_set_weights = True
    config.wallet._mock = True
    config.axon.external_ip = "127.0.0.1"
    config.axon.port = 9090
<<<<<<< HEAD
    bt.logging.success( f'Running benchmarks for miner: { args.miner }' )

    # Instantiate the miner axon
    wallet = bt.wallet.mock()
    axon = bt.axon( wallet = wallet, config = config, metagraph = None )
    dendrite = bt.text_prompting( axon = axon.info(), keypair = wallet.hotkey )
    bt.logging.success( f'Loaded dendrite: { dendrite }' )

    results = { 'elapsed': [], 'reward': [] }

    # Instantiate miner.
    with MINER( config = config, axon = axon, wallet = wallet ) as miner:
        total_time = 0
        total_reward = 0
        for _ in tqdm( range( N_STEPS ) ):

            if args.use_mock_query:
                prompt = "You are a chatbot that can come up with unique questions about many things."
                _, roles, messages = get_mock_query()
            else:
                prompt = args.system_prompt
                _, roles, messages = get_dataset_query( args.system_prompt )

            # Start timing
            start_time = time.time()

            # Forward query
            completion = dendrite.forward( roles = roles, messages = messages, timeout = 1e6 ).completion

            # End timing
            time_taken = time.time() - start_time
            total_time += time_taken

            # Compute reward
            reward = compute_reward( completion, device=args.device, reward_model=reward_model, prompt=prompt )
            total_reward += reward

            # Log results
            results['elapsed'].append( time_taken )
            results['reward'].append( reward )

        average_time = total_time / N_STEPS
        average_reward = total_reward / N_STEPS

    results["average_time"] = average_time
    results["average_reward"] = float( average_reward )
    print("=== Model Results ===")
    print(f"Average Time per Step: {results['average_time']:.2f} seconds")
    print(f"Average Reward per Step: {results['average_reward']:.2f}")
=======
    bt.logging.success(f"Running benchmarks for miner: { sys.argv[1] }")

    # Instantiate the miner axon
    wallet = bt.wallet.mock()
    axon = bt.axon(wallet=wallet, config=config, metagraph=None)
    dendrite = bt.text_prompting(axon=axon.info(), keypair=wallet.hotkey)
    bt.logging.success(f"dendrite: { dendrite }")

    # Instantiate miner.
    with MINER(config=config, axon=axon, wallet=wallet) as miner:
        for step in range(N_STEPS):
            _, roles, messages = get_mock_query()
            dendrite.forward(roles=roles, messages=messages, timeout=1e6)

>>>>>>> dce42760

if __name__ == "__main__":
    run()<|MERGE_RESOLUTION|>--- conflicted
+++ resolved
@@ -37,7 +37,6 @@
     packed_messages = [ json.dumps( {"role": role, "content": message} ) for role, message in zip( roles,  messages )]
     return packed_messages, roles, messages
 
-<<<<<<< HEAD
 def get_mock_query( ) -> List[Dict[str, str]]:
     prompt = "You are a chatbot that can come up with unique questions about many things."
     message = "ask me a random question about anything"
@@ -72,20 +71,6 @@
         shift=3,
     ).to( device )
     return rewards
-=======
-
-def get_mock_query() -> List[Dict[str, str]]:
-    prompt = """you are a chatbot that can come up with unique questions about many things."""
-    message = "ask me a random question about anything"
-    roles = ["system", "user"]
-    messages = [prompt, message]
-    packed_messages = [
-        json.dumps({"role": role, "content": message})
-        for role, message in zip(roles, messages)
-    ]
-    return packed_messages, roles, messages
-
->>>>>>> dce42760
 
 def run():
     # Parse args.
@@ -98,17 +83,12 @@
     args = parser.parse_args()
 
     # Parse miner class.
-<<<<<<< HEAD
     # TODO: allow miner config arguments to passthrough (instead of defaults)
     MINER = getattr( openminers, args.miner )
     N_STEPS = int( args.n_steps )
     
     # Load reward model (local)
     reward_model = load_reward_model( args.device )
-=======
-    MINER = getattr(openminers, sys.argv[1])
-    N_STEPS = int(sys.argv[2])
->>>>>>> dce42760
 
     # Load miner config + merge with BaseMiner config.
     config = MINER.config()
@@ -122,7 +102,6 @@
     config.wallet._mock = True
     config.axon.external_ip = "127.0.0.1"
     config.axon.port = 9090
-<<<<<<< HEAD
     bt.logging.success( f'Running benchmarks for miner: { args.miner }' )
 
     # Instantiate the miner axon
@@ -172,22 +151,6 @@
     print("=== Model Results ===")
     print(f"Average Time per Step: {results['average_time']:.2f} seconds")
     print(f"Average Reward per Step: {results['average_reward']:.2f}")
-=======
-    bt.logging.success(f"Running benchmarks for miner: { sys.argv[1] }")
-
-    # Instantiate the miner axon
-    wallet = bt.wallet.mock()
-    axon = bt.axon(wallet=wallet, config=config, metagraph=None)
-    dendrite = bt.text_prompting(axon=axon.info(), keypair=wallet.hotkey)
-    bt.logging.success(f"dendrite: { dendrite }")
-
-    # Instantiate miner.
-    with MINER(config=config, axon=axon, wallet=wallet) as miner:
-        for step in range(N_STEPS):
-            _, roles, messages = get_mock_query()
-            dendrite.forward(roles=roles, messages=messages, timeout=1e6)
-
->>>>>>> dce42760
 
 if __name__ == "__main__":
     run()